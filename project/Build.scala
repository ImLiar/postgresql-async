import sbt._
import Keys._

object ProjectBuild extends Build {

  val commonName = "db-async-common"
  val postgresqlName = "postgresql-async"
  val mysqlName = "mysql-async"

  lazy val root = Project(
    id = "db-async-base",
    base = file("."),
    settings = Configuration.baseSettings,
    aggregate = Seq(common, postgresql, mysql)
  )

  lazy val common = Project(
    id = commonName,
    base = file(commonName),
    settings = Configuration.baseSettings ++ Seq(
      name := commonName,
      libraryDependencies ++= Configuration.commonDependencies
    )
  )

  lazy val postgresql = Project(
    id = postgresqlName,
    base = file(postgresqlName),
    settings = Configuration.baseSettings ++ Seq(
      name := postgresqlName,
      libraryDependencies ++= Configuration.implementationDependencies
    )
  ) dependsOn (common)

  lazy val mysql = Project(
    id = mysqlName,
    base = file(mysqlName),
    settings = Configuration.baseSettings ++ Seq(
      name := mysqlName,
      libraryDependencies ++= Configuration.implementationDependencies
    )
  ) dependsOn (common)

}

object Configuration {

  val commonVersion = "0.2.14-SNAPSHOT"
  val projectScalaVersion = "2.10.4"

  val specs2Dependency = "org.specs2" %% "specs2" % "2.3.11" % "test"
  val logbackDependency = "ch.qos.logback" % "logback-classic" % "1.0.13" % "test"

  val commonDependencies = Seq(
    "org.slf4j" % "slf4j-api" % "1.7.5",
    "joda-time" % "joda-time" % "2.3",
    "org.joda" % "joda-convert" % "1.5",
<<<<<<< HEAD
    "org.scala-lang" % "scala-library" % projectScalaVersion,
=======
//    "io.netty" % "netty-all" % "4.0.18.Final",
>>>>>>> ea307891
    "org.javassist" % "javassist" % "3.18.1-GA",
    "commons-logging" % "commons-logging" % "1.1.3" % "optional",
    "org.jboss.marshalling" % "jboss-marshalling" % "1.3.18.GA" % "optional",
    "com.jcraft" % "jzlib" % "1.1.2" % "optional",
<<<<<<< HEAD
=======
    "com.google.protobuf" % "protobuf-java" % "2.5.0" % "optional",
>>>>>>> ea307891
    "log4j" % "log4j" % "1.2.17" % "optional" intransitive(),
    specs2Dependency,
    logbackDependency
  )

  val implementationDependencies = Seq(
    specs2Dependency,
    logbackDependency
  )

  val baseSettings = Defaults.defaultSettings ++ Seq(
    scalacOptions :=
      Opts.compile.encoding("UTF8")
        :+ Opts.compile.deprecation
        :+ Opts.compile.unchecked
        :+ "-feature"
    ,
    scalacOptions in doc := Seq("-doc-external-doc:scala=http://www.scala-lang.org/archives/downloads/distrib/files/nightly/docs/library/"),
<<<<<<< HEAD
    scalaVersion := projectScalaVersion,
=======
    crossScalaVersions := Seq(projectScalaVersion, "2.10.4"),
>>>>>>> ea307891
    javacOptions := Seq("-source", "1.7", "-target", "1.7", "-encoding", "UTF8"),
    organization := "com.github.mauricio",
    version := commonVersion,
    parallelExecution := false,
    publishArtifact in Test := false,
    publishMavenStyle := true,
    pomIncludeRepository := {
      _ => false
    },
    publishTo <<= version {
      v: String =>
        val nexus = "https://oss.sonatype.org/"
        if (v.trim.endsWith("SNAPSHOT"))
          Some("snapshots" at nexus + "content/repositories/snapshots")
        else
          Some("releases" at nexus + "service/local/staging/deploy/maven2")
    },
    pomExtra := (
      <url>https://github.com/mauricio/postgresql-async</url>
        <licenses>
          <license>
            <name>APACHE-2.0</name>
            <url>http://www.apache.org/licenses/LICENSE-2.0</url>
            <distribution>repo</distribution>
          </license>
        </licenses>
        <scm>
          <url>git@github.com:mauricio/postgresql-netty.git</url>
          <connection>scm:git:git@github.com:mauricio/postgresql-netty.git</connection>
        </scm>
        <developers>
          <developer>
            <id>mauricio</id>
            <name>Maurício Linhares</name>
            <url>https://github.com/mauricio</url>
          </developer>
        </developers>
      )
  )

}<|MERGE_RESOLUTION|>--- conflicted
+++ resolved
@@ -55,19 +55,12 @@
     "org.slf4j" % "slf4j-api" % "1.7.5",
     "joda-time" % "joda-time" % "2.3",
     "org.joda" % "joda-convert" % "1.5",
-<<<<<<< HEAD
-    "org.scala-lang" % "scala-library" % projectScalaVersion,
-=======
 //    "io.netty" % "netty-all" % "4.0.18.Final",
->>>>>>> ea307891
     "org.javassist" % "javassist" % "3.18.1-GA",
     "commons-logging" % "commons-logging" % "1.1.3" % "optional",
     "org.jboss.marshalling" % "jboss-marshalling" % "1.3.18.GA" % "optional",
     "com.jcraft" % "jzlib" % "1.1.2" % "optional",
-<<<<<<< HEAD
-=======
     "com.google.protobuf" % "protobuf-java" % "2.5.0" % "optional",
->>>>>>> ea307891
     "log4j" % "log4j" % "1.2.17" % "optional" intransitive(),
     specs2Dependency,
     logbackDependency
@@ -86,11 +79,7 @@
         :+ "-feature"
     ,
     scalacOptions in doc := Seq("-doc-external-doc:scala=http://www.scala-lang.org/archives/downloads/distrib/files/nightly/docs/library/"),
-<<<<<<< HEAD
-    scalaVersion := projectScalaVersion,
-=======
     crossScalaVersions := Seq(projectScalaVersion, "2.10.4"),
->>>>>>> ea307891
     javacOptions := Seq("-source", "1.7", "-target", "1.7", "-encoding", "UTF8"),
     organization := "com.github.mauricio",
     version := commonVersion,
