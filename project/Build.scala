--- conflicted
+++ resolved
@@ -45,13 +45,8 @@
 
 object Configuration {
 
-<<<<<<< HEAD
-  val commonVersion = "0.2.14-SNAPSHOT"
+  val commonVersion = "0.2.17-SNAPSHOT"
   val projectScalaVersion = "2.10.4"
-=======
-  val commonVersion = "0.2.17-SNAPSHOT"
-  val projectScalaVersion = "2.11.0"
->>>>>>> 384fb925
 
   val specs2Dependency = "org.specs2" %% "specs2" % "2.3.11" % "test"
   val logbackDependency = "ch.qos.logback" % "logback-classic" % "1.0.13" % "test"
@@ -60,11 +55,7 @@
     "org.slf4j" % "slf4j-api" % "1.7.5",
     "joda-time" % "joda-time" % "2.3",
     "org.joda" % "joda-convert" % "1.5",
-<<<<<<< HEAD
-//    "io.netty" % "netty-all" % "4.0.18.Final",
-=======
-    "io.netty" % "netty-all" % "4.0.25.Final",
->>>>>>> 384fb925
+//    "io.netty" % "netty-all" % "4.0.25.Final",
     "org.javassist" % "javassist" % "3.18.1-GA",
     "commons-logging" % "commons-logging" % "1.1.3" % "optional",
     "org.jboss.marshalling" % "jboss-marshalling" % "1.3.18.GA" % "optional",
