--- conflicted
+++ resolved
@@ -45,36 +45,23 @@
 
 object Configuration {
 
-<<<<<<< HEAD
-  val commonVersion = "0.2.17-SNAPSHOT"
-  val projectScalaVersion = "2.10.4"
-=======
   val commonVersion = "0.2.19-SNAPSHOT"
   val projectScalaVersion = "2.11.7"
->>>>>>> 9a2297a1
 
   val specs2Dependency = "org.specs2" %% "specs2" % "2.3.11" % "test"
   val logbackDependency = "ch.qos.logback" % "logback-classic" % "1.1.3" % "test"
 
   val commonDependencies = Seq(
-<<<<<<< HEAD
-    "org.slf4j" % "slf4j-api" % "1.7.10",
+    "org.slf4j" % "slf4j-api" % "1.7.12",
     "joda-time" % "joda-time" % "2.7",
     "org.joda" % "joda-convert" % "1.5",
-//    "io.netty" % "netty-all" % "4.0.25.Final",
-    "org.javassist" % "javassist" % "3.18.1-GA",
+//    "io.netty" % "netty-all" % "4.0.29.Final",
+    "org.javassist" % "javassist" % "3.20.0-GA",
     "commons-logging" % "commons-logging" % "1.1.3" % "optional",
     "org.jboss.marshalling" % "jboss-marshalling" % "1.3.18.GA" % "optional",
     "com.jcraft" % "jzlib" % "1.1.2" % "optional",
     "com.google.protobuf" % "protobuf-java" % "2.5.0" % "optional",
     "log4j" % "log4j" % "1.2.17" % "optional" intransitive(),
-=======
-    "org.slf4j" % "slf4j-api" % "1.7.12",
-    "joda-time" % "joda-time" % "2.3",
-    "org.joda" % "joda-convert" % "1.5",
-    "io.netty" % "netty-all" % "4.0.29.Final",
-    "org.javassist" % "javassist" % "3.20.0-GA",
->>>>>>> 9a2297a1
     specs2Dependency,
     logbackDependency
   )
