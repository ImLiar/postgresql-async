--- conflicted
+++ resolved
@@ -19,14 +19,11 @@
 import java.nio.charset.Charset
 
 import com.github.mauricio.async.db.column.ColumnEncoderRegistry
+import com.github.mauricio.async.db.postgresql.messages.backend.ServerMessage
 import com.github.mauricio.async.db.postgresql.messages.frontend.{ClientMessage, PreparedStatementExecuteMessage}
-<<<<<<< HEAD
 import com.github.mauricio.async.db.util.ByteBufferUtils
 import java.nio.charset.Charset
 import com.github.mauricio.netty.buffer.ByteBuf
-=======
-import io.netty.buffer.ByteBuf
->>>>>>> 384fb925
 
 class ExecutePreparedStatementEncoder(
                                        charset: Charset,
